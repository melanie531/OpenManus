--- conflicted
+++ resolved
@@ -1,16 +1,12 @@
 from typing import Dict, List, Literal, Optional, Union
-import json
-import re
-import boto3
-from datetime import datetime
 
 from openai import (
     APIError,
-    AsyncAzureOpenAI,
     AsyncOpenAI,
     AuthenticationError,
     OpenAIError,
     RateLimitError,
+    AsyncAzureOpenAI
 )
 from tenacity import retry, stop_after_attempt, wait_random_exponential
 
@@ -44,36 +40,16 @@
             self.api_key = llm_config.api_key
             self.api_version = llm_config.api_version
             self.base_url = llm_config.base_url
-            self.region = llm_config.region
-            self.profile = llm_config.profile
-
             if self.api_type == "azure":
-                if not self.api_key:
-                    raise ValueError("Azure API key must be provided")
                 self.client = AsyncAzureOpenAI(
                     base_url=self.base_url,
                     api_key=self.api_key,
-                    api_version=self.api_version,
-<<<<<<< HEAD
+                    api_version=self.api_version
                 )
-            elif self.api_type == "bedrock":
-                session = boto3.Session(profile_name=self.profile) if self.profile else boto3.Session()
-                self.client = session.client(
-                    service_name='bedrock-runtime',
-                    region_name=self.region
-=======
->>>>>>> 1dfc2c41
-                )
-            elif self.api_type == "openai":
-                if not self.api_key:
-                    raise ValueError("OpenAI API key must be provided")
-                self.client = AsyncOpenAI(api_key=self.api_key, base_url=self.base_url)
-            else:
-<<<<<<< HEAD
-                raise ValueError(f"Unsupported API type: {self.api_type}")
-=======
-                self.client = AsyncOpenAI(api_key=self.api_key, base_url=self.base_url)
->>>>>>> 1dfc2c41
+            else:
+                self.client = AsyncOpenAI(
+                api_key=self.api_key, base_url=self.base_url
+            )
 
     @staticmethod
     def format_messages(messages: List[Union[dict, Message]]) -> List[dict]:
@@ -159,55 +135,8 @@
             else:
                 messages = self.format_messages(messages)
 
-            if self.api_type == "bedrock":
-                # Convert messages to Bedrock format for Claude
-                formatted_messages = []
-                for msg in messages:
-                    if msg.get('role') == 'system':
-                        formatted_messages.append({"role": "user", "content": f"System instruction: {msg['content']}"})
-                    elif msg.get('role') == 'user':
-                        formatted_messages.append({"role": "user", "content": msg['content']})
-                    elif msg.get('role') == 'assistant':
-                        formatted_messages.append({"role": "assistant", "content": msg['content']})
-                    elif msg.get('role') == 'tool':
-                        formatted_messages.append({"role": "assistant", "content": f"Tool response: {msg['content']}"})
-
-                body = {
-                    "anthropic_version": "bedrock-2023-05-31",
-                    "messages": formatted_messages,
-                    "max_tokens": self.max_tokens,
-                    "temperature": temperature or self.temperature,
-                }
-
-                request_body = {
-                    "modelId": self.model,
-                    "contentType": "application/json",
-                    "accept": "application/json",
-                    "body": json.dumps(body)
-                }
-                
-                try:
-                    response = self.client.invoke_model(**request_body)
-                    response_body = json.loads(response.get('body').read())
-                    logger.debug(f"Raw Bedrock response: {json.dumps(response_body, indent=2)}")
-                    
-                    # Extract content from the response
-                    if isinstance(response_body.get('content'), list):
-                        # Handle list of content items
-                        content = ''.join(item.get('text', '') for item in response_body.get('content', []) if isinstance(item, dict) and item.get('type') == 'text')
-                    else:
-                        # Handle direct string content
-                        content = str(response_body.get('content', ''))
-                    
-                    if not content:
-                        raise ValueError("Empty response from Bedrock")
-                    return content
-                except Exception as e:
-                    logger.error(f"Bedrock API error: {str(e)}")
-                    raise
-
-            # OpenAI/Azure handling
             if not stream:
+                # Non-streaming request
                 response = await self.client.chat.completions.create(
                     model=self.model,
                     messages=messages,
@@ -219,6 +148,7 @@
                     raise ValueError("Empty or invalid response from LLM")
                 return response.choices[0].message.content
 
+            # Streaming request
             response = await self.client.chat.completions.create(
                 model=self.model,
                 messages=messages,
@@ -301,151 +231,7 @@
                     if not isinstance(tool, dict) or "type" not in tool:
                         raise ValueError("Each tool must be a dict with 'type' field")
 
-            if self.api_type == "bedrock":
-                # Convert messages to Bedrock format for Claude
-                formatted_messages = []
-                for msg in messages:
-                    if msg.get('role') == 'system':
-                        formatted_messages.append({"role": "user", "content": f"System instruction: {msg['content']}"})
-                    elif msg.get('role') == 'user':
-                        formatted_messages.append({"role": "user", "content": msg['content']})
-                    elif msg.get('role') == 'assistant':
-                        formatted_messages.append({"role": "assistant", "content": msg['content']})
-                    elif msg.get('role') == 'tool':
-                        formatted_messages.append({"role": "assistant", "content": f"Tool response: {msg['content']}"})
-
-                # Add tool descriptions to the last user message
-                if tools:
-                    tool_descriptions = []
-                    for tool in tools:
-                        if tool["type"] == "function":
-                            function_info = tool["function"]
-                            tool_descriptions.append(
-                                f"Tool: {function_info['name']}\n"
-                                f"Description: {function_info.get('description', '')}\n"
-                                f"Parameters: {json.dumps(function_info.get('parameters', {}), indent=2)}\n"
-                            )
-                    
-                    # Add tool descriptions to the last user message
-                    last_msg = formatted_messages[-1]
-                    if last_msg["role"] == "user":
-                        last_msg["content"] = (
-                            f"{last_msg['content']}\n\n"
-                            f"Available tools:\n{''.join(tool_descriptions)}\n"
-                            f"If you need to use a tool, format your response as:\n"
-                            f"TOOL_CALL: <tool_name>\n"
-                            f"ARGUMENTS: <json_arguments>"
-                        )
-
-                body = {
-                    "anthropic_version": "bedrock-2023-05-31",
-                    "messages": formatted_messages,
-                    "max_tokens": self.max_tokens,
-                    "temperature": temperature or self.temperature,
-                }
-
-                request_body = {
-                    "modelId": self.model,
-                    "contentType": "application/json",
-                    "accept": "application/json",
-                    "body": json.dumps(body)
-                }
-                
-                try:
-                    response = self.client.invoke_model(**request_body)
-                    response_body = json.loads(response.get('body').read())
-                    logger.debug(f"Raw Bedrock response: {json.dumps(response_body, indent=2)}")
-                    
-                    # Extract content from the response
-                    content = ""
-                    if isinstance(response_body.get('content'), list):
-                        # Handle list of content items
-                        content = ''.join(item.get('text', '') for item in response_body.get('content', []) if isinstance(item, dict) and item.get('type') == 'text')
-                    else:
-                        # Handle direct string content
-                        content = str(response_body.get('content', ''))
-                    
-                    if not content:
-                        logger.warning("No content extracted from Bedrock response")
-                        content = "No response content available"
-                    
-                    # Parse the response for tool calls
-                    tool_calls = []
-                    if "TOOL_CALL:" in content:
-                        parts = content.split("TOOL_CALL:")
-                        pre_content = parts[0].strip()
-                        
-                        # Process each tool call
-                        for i, tool_part in enumerate(parts[1:], 1):
-                            try:
-                                # Split into lines for processing
-                                lines = [line.strip() for line in tool_part.strip().split("\n") if line.strip()]
-                                if not lines:
-                                    continue
-                                
-                                # First line is the tool name
-                                tool_name = lines[0].strip()
-                                
-                                # Find ARGUMENTS: section and collect all argument lines
-                                args_lines = []
-                                in_args = False
-                                for line in lines[1:]:  # Skip the tool name line
-                                    if "ARGUMENTS:" in line:
-                                        in_args = True
-                                        # Get the part after ARGUMENTS:
-                                        args_start = line.index("ARGUMENTS:") + len("ARGUMENTS:")
-                                        args_line = line[args_start:].strip()
-                                        if args_line:  # Only add if there's content after ARGUMENTS:
-                                            args_lines.append(args_line)
-                                    elif in_args and not line.startswith("TOOL_CALL:"):
-                                        args_lines.append(line)
-                                    elif line.startswith("TOOL_CALL:"):
-                                        break  # Stop at next tool call
-                                
-                                if args_lines:
-                                    # Join all lines and clean up the text
-                                    args_text = " ".join(args_lines)
-                                    args_text = args_text.strip()
-                                    
-                                    # Try to parse JSON arguments with fallback strategies
-                                    args = self._parse_json_arguments(args_text)
-                                    if args:
-                                        logger.debug(f"Successfully parsed tool {tool_name} arguments: {args}")
-                                        
-                                        tool_calls.append({
-                                            "id": f"call_{len(tool_calls)}",
-                                            "type": "function",
-                                            "function": {
-                                                "name": tool_name,
-                                                "arguments": json.dumps(args)
-                                            }
-                                        })
-                                    else:
-                                        logger.warning(f"Failed to parse arguments for tool {tool_name}")
-                                        logger.debug(f"Problematic JSON string: {args_text}")
-                                else:
-                                    logger.warning(f"No ARGUMENTS section found for tool {tool_name}")
-                            except Exception as e:
-                                logger.error(f"Failed to parse tool call: {str(e)}")
-                                logger.debug(f"Tool part causing error: {tool_part}")
-                        
-                        # Set content to everything before the first tool call
-                        content = pre_content
-                    
-                    logger.debug(f"Final content: {content}")
-                    logger.debug(f"Final tool calls: {tool_calls}")
-                    
-                    # Create and return the Message object
-                    return Message(
-                        role="assistant",
-                        content=content if not tool_calls else "",  # Empty content if we have tool calls
-                        tool_calls=tool_calls if tool_calls else None
-                    )
-                except Exception as e:
-                    logger.error(f"Bedrock API error: {str(e)}")
-                    raise
-
-            # OpenAI/Azure handling
+            # Set up the completion request
             response = await self.client.chat.completions.create(
                 model=self.model,
                 messages=messages,
@@ -457,6 +243,7 @@
                 **kwargs,
             )
 
+            # Check if response is valid
             if not response.choices or not response.choices[0].message:
                 print(response)
                 raise ValueError("Invalid or empty response from LLM")
@@ -476,207 +263,4 @@
             raise
         except Exception as e:
             logger.error(f"Unexpected error in ask_tool: {e}")
-            raise
-
-    @staticmethod
-    def _clean_json_text(text: str) -> str:
-        """Clean and prepare JSON text for parsing."""
-        # First handle Python string formatting
-        def handle_datetime_format(match):
-            format_str = match.group(1) if match.group(1) else "%Y-%m-%d"
-            return datetime.now().strftime(format_str)
-
-        # Replace datetime.now() format strings
-        text = re.sub(r'datetime\.now\(\)\.strftime\(["\']([^"\']*)["\']?\)', handle_datetime_format, text)
-        text = re.sub(r'datetime\.now\(\)', lambda x: f'"{datetime.now().strftime("%Y-%m-%d")}"', text)
-        
-        # Handle string concatenation with datetime
-        def handle_string_concat(match):
-            parts = match.group(0).split('+')
-            result = []
-            for part in parts:
-                part = part.strip()
-                if 'datetime.now()' in part:
-                    # Replace datetime.now() calls
-                    part = re.sub(r'datetime\.now\(\)\.strftime\(["\']([^"\']*)["\']?\)', handle_datetime_format, part)
-                    part = re.sub(r'datetime\.now\(\)', lambda x: datetime.now().strftime("%Y-%m-%d"), part)
-                # Remove quotes around parts
-                part = part.strip('"\'')
-                result.append(part)
-            return '"' + ''.join(result) + '"'
-        
-        # Replace string concatenation
-        text = re.sub(r'"[^"]*?"(?:\s*\+\s*(?:datetime\.now\(\)[^"]*?|"[^"]*?"))+', handle_string_concat, text)
-
-        # Handle string format() calls
-        def handle_format_call(match):
-            content = match.group(1)
-            # If there's a format() call, evaluate it
-            if content.endswith(".format(datetime.now().strftime('%Y-%m-%d'))"):
-                content = content[:-len(".format(datetime.now().strftime('%Y-%m-%d'))")].replace("{}", datetime.now().strftime("%Y-%m-%d"))
-            return content
-
-        # Replace format() calls
-        text = re.sub(r'"([^"]*?{.*?}.*?\.format\([^)]*\))"', handle_format_call, text)
-        
-        # Handle triple-quoted Python code blocks
-        def handle_triple_quotes(match):
-            code = match.group(1)
-            # Handle any datetime formatting in the code
-            code = re.sub(r'datetime\.now\(\)\.strftime\(["\']([^"\']*)["\']?\)', handle_datetime_format, code)
-            code = re.sub(r'datetime\.now\(\)', lambda x: f'"{datetime.now().strftime("%Y-%m-%d")}"', code)
-            # Handle string formatting
-            if "{}" in code and ".format(" in code:
-                code = handle_format_call(f'"{code}"')
-            # Escape quotes and preserve newlines
-            code = code.replace('"', '\\"')
-            return f'"{code}"'
-        
-        # Replace triple-quoted blocks with properly escaped strings
-        text = re.sub(r'"""(.*?)"""', handle_triple_quotes, text, flags=re.DOTALL)
-        
-        # Remove any trailing text after the last closing brace
-        last_brace = text.rfind('}')
-        if last_brace >= 0:
-            text = text[:last_brace + 1]
-        
-        # Remove any text before the first opening brace
-        first_brace = text.find('{')
-        if first_brace >= 0:
-            text = text[first_brace:]
-        
-        # Fix common JSON formatting issues
-        text = text.replace("'", '"')  # Replace single quotes with double quotes
-        text = re.sub(r'([{,])\s*(\w+):', r'\1"\2":', text)  # Quote unquoted keys
-        
-        return text.strip()
-
-    @staticmethod
-    def _extract_json_object(text: str) -> Optional[str]:
-        """Extract the first valid JSON object from text."""
-        # First handle triple-quoted Python code blocks
-        def handle_triple_quotes(match):
-            code = match.group(1)
-            # Preserve newlines but escape quotes
-            code = code.replace('"', '\\"')
-            # Join lines with explicit \n to preserve formatting
-            return f'"{code}"'
-        
-        # Replace triple-quoted blocks with properly escaped strings
-        text = re.sub(r'"""(.*?)"""', handle_triple_quotes, text, flags=re.DOTALL)
-        
-        stack = []
-        in_string = False
-        escape = False
-        start = -1
-        
-        for i, char in enumerate(text):
-            if char == '\\' and not escape:
-                escape = True
-                continue
-                
-            if char == '"' and not escape:
-                in_string = not in_string
-                
-            if not in_string and not escape:
-                if char == '{':
-                    if not stack:  # First opening brace
-                        start = i
-                    stack.append(char)
-                elif char == '}':
-                    if stack:
-                        stack.pop()
-                        if not stack and start >= 0:  # Found complete object
-                            return text[start:i + 1]
-                            
-            escape = False
-        
-        return None
-
-    def _parse_json_arguments(self, args_text: str) -> Optional[dict]:
-        """Parse JSON arguments with multiple fallback strategies."""
-        def process_code_value(obj):
-            """Process code values in the parsed JSON object."""
-            if isinstance(obj, dict):
-                for key, value in obj.items():
-                    if isinstance(value, str):
-                        # Handle any remaining format strings or datetime calls
-                        if "{}" in value and ".format(" in value:
-                            value = value.replace("{}", datetime.now().strftime("%Y-%m-%d"))
-                            value = re.sub(r'\.format\([^)]*\)', '', value)
-                        if key == "code":
-                            # Remove any leading/trailing quotes
-                            code = value.strip('"\'')
-                            # Unescape any escaped quotes
-                            code = code.replace('\\"', '"')
-                            
-                            # Handle triple-quoted strings
-                            triple_quote_pattern = r'"""(.*?)"""'
-                            matches = re.findall(triple_quote_pattern, code, re.DOTALL)
-                            if matches:
-                                code = matches[0].strip()
-                            
-                            # Split into lines and process
-                            lines = []
-                            for line in code.split('\n'):
-                                # Remove extra spaces around the line
-                                line = line.strip()
-                                
-                                # Skip empty lines
-                                if not line:
-                                    lines.append('')
-                                    continue
-                                
-                                # Handle import statements that might be concatenated
-                                if line.startswith('import ') and ' from ' in line:
-                                    # Split concatenated imports
-                                    import_parts = line.split(' from ')
-                                    current_imports = import_parts[0].replace('import ', '').split()
-                                    for imp in current_imports:
-                                        if imp.strip():
-                                            lines.append(f"import {imp.strip()}")
-                                    continue
-                                
-                                # Handle multiple imports on one line
-                                if line.startswith('import ') and ',' in line:
-                                    imports = line.replace('import ', '').split(',')
-                                    for imp in imports:
-                                        if imp.strip():
-                                            lines.append(f"import {imp.strip()}")
-                                    continue
-                                
-                                # Add the line with proper indentation
-                                lines.append(line)
-                            
-                            # Join lines back together
-                            value = '\n'.join(lines)
-                            
-                        obj[key] = value
-                    elif isinstance(value, (dict, list)):
-                        process_code_value(value)
-            elif isinstance(obj, list):
-                for item in obj:
-                    if isinstance(item, (dict, list)):
-                        process_code_value(item)
-            return obj
-
-        try:
-            # First attempt: direct parse
-            args = json.loads(args_text)
-            return process_code_value(args)
-        except json.JSONDecodeError:
-            try:
-                # Second attempt: clean and parse
-                cleaned_text = self._clean_json_text(args_text)
-                args = json.loads(cleaned_text)
-                return process_code_value(args)
-            except json.JSONDecodeError:
-                try:
-                    # Third attempt: extract and parse first JSON object
-                    json_obj = self._extract_json_object(args_text)
-                    if json_obj:
-                        args = json.loads(json_obj)
-                        return process_code_value(args)
-                except json.JSONDecodeError:
-                    logger.warning(f"Failed to parse JSON arguments: {args_text}")
-                    return None+            raise